package com.netflix.eureka.cluster;

<<<<<<< HEAD
import java.util.concurrent.atomic.AtomicReference;

import com.netflix.discovery.shared.transport.EurekaHttpResponse;
=======
import com.netflix.discovery.shared.EurekaHttpClient.HttpResponse;
>>>>>>> 333a91e9
import com.netflix.eureka.registry.PeerAwareInstanceRegistryImpl.Action;
import org.slf4j.Logger;
import org.slf4j.LoggerFactory;

/**
 * Base class for all replication tasks.
 */
abstract class ReplicationTask {

    private static final Logger logger = LoggerFactory.getLogger(ReplicationTask.class);

    protected final String peerNodeName;
    protected final Action action;

    ReplicationTask(String peerNodeName, Action action) {
        this.peerNodeName = peerNodeName;
        this.action = action;
    }

    public abstract String getTaskName();

    public Action getAction() {
        return action;
    }

<<<<<<< HEAD
    public long getSubmitTime() {
        return this.submitTime;
    }

    public abstract boolean isBatchingSupported();

    public abstract EurekaHttpResponse<?> execute() throws Throwable;
=======
    public abstract HttpResponse<?> execute() throws Throwable;
>>>>>>> 333a91e9

    public void handleSuccess() {
    }

    public void handleFailure(int statusCode, Object responseEntity) throws Throwable {
        logger.warn("The replication of task {} failed with response code {}", getTaskName(), statusCode);
    }
}<|MERGE_RESOLUTION|>--- conflicted
+++ resolved
@@ -1,12 +1,6 @@
 package com.netflix.eureka.cluster;
 
-<<<<<<< HEAD
-import java.util.concurrent.atomic.AtomicReference;
-
 import com.netflix.discovery.shared.transport.EurekaHttpResponse;
-=======
-import com.netflix.discovery.shared.EurekaHttpClient.HttpResponse;
->>>>>>> 333a91e9
 import com.netflix.eureka.registry.PeerAwareInstanceRegistryImpl.Action;
 import org.slf4j.Logger;
 import org.slf4j.LoggerFactory;
@@ -32,17 +26,7 @@
         return action;
     }
 
-<<<<<<< HEAD
-    public long getSubmitTime() {
-        return this.submitTime;
-    }
-
-    public abstract boolean isBatchingSupported();
-
     public abstract EurekaHttpResponse<?> execute() throws Throwable;
-=======
-    public abstract HttpResponse<?> execute() throws Throwable;
->>>>>>> 333a91e9
 
     public void handleSuccess() {
     }
